package model

import (
	"strconv"
	"time"

	"github.com/RedHatInsights/sources-api-go/util"
	"gorm.io/datatypes"
)

type RhcConnection struct {
	ID    int64          `gorm:"primaryKey" json:"id"`
	RhcId string         `json:"rhc_id"`
	Extra datatypes.JSON `json:"extra,omitempty"`

	AvailabilityStatus      string     `json:"availability_status,omitempty"`
	LastCheckedAt           *time.Time `json:"last_checked_at,omitempty"`
	LastAvailableAt         *time.Time `json:"last_available_at,omitempty"`
	AvailabilityStatusError string     `json:"availability_status_error,omitempty"`
	CreatedAt               time.Time  `json:"created_at"`
	UpdatedAt               time.Time  `json:"updated_at"`

	Sources []Source `gorm:"many2many:source_rhc_connections"`
}

func (r *RhcConnection) UpdateFromRequest(input *RhcConnectionEditRequest) {
	r.Extra = input.Extra
}

func (r *RhcConnection) ToEvent() interface{} {
	id := strconv.FormatInt(r.ID, 10)

	rhcConnectionEvent := &RhcConnectionEvent{
		ID:                      &id,
		RhcId:                   &r.RhcId,
		Extra:                   r.Extra,
		AvailabilityStatus:      util.StringValueOrNil(r.AvailabilityStatus),
		LastAvailableAt:         util.DateTimePointerToRecordFormat(r.LastAvailableAt),
		LastCheckedAt:           util.DateTimePointerToRecordFormat(r.LastCheckedAt),
		AvailabilityStatusError: &r.AvailabilityStatusError,
		SourceIds:               r.SourceIDs(),
		CreatedAt:               util.DateTimeToRecordFormat(r.CreatedAt),
		UpdatedAt:               util.DateTimeToRecordFormat(r.UpdatedAt),
	}

	return rhcConnectionEvent
}

func (r *RhcConnection) ToResponse() *RhcConnectionResponse {
	id := strconv.FormatInt(r.ID, 10)

	return &RhcConnectionResponse{
		Id:                      &id,
		RhcId:                   &r.RhcId,
		Extra:                   r.Extra,
		AvailabilityStatus:      r.AvailabilityStatus,
		AvailabilityStatusError: r.AvailabilityStatusError,
		SourceIds:               r.SourceIDs(),
	}
}

// helper function to pull the source ids from the object.
func (r *RhcConnection) SourceIDs() []string {
	sourceIds := make([]string, len(r.Sources))
	for i, src := range r.Sources {
		sourceIds[i] = strconv.FormatInt(src.ID, 10)
	}
<<<<<<< HEAD
}

func (r *RhcConnection) ToEmail(previousStatus string) *EmailNotificationInfo {
	return &EmailNotificationInfo{
		ResourceDisplayName:        "RHC Connection",
		CurrentAvailabilityStatus:  r.AvailabilityStatus,
		PreviousAvailabilityStatus: previousStatus,
	}
=======

	return sourceIds
>>>>>>> 3141eca4
}<|MERGE_RESOLUTION|>--- conflicted
+++ resolved
@@ -65,7 +65,8 @@
 	for i, src := range r.Sources {
 		sourceIds[i] = strconv.FormatInt(src.ID, 10)
 	}
-<<<<<<< HEAD
+
+	return sourceIds
 }
 
 func (r *RhcConnection) ToEmail(previousStatus string) *EmailNotificationInfo {
@@ -74,8 +75,4 @@
 		CurrentAvailabilityStatus:  r.AvailabilityStatus,
 		PreviousAvailabilityStatus: previousStatus,
 	}
-=======
-
-	return sourceIds
->>>>>>> 3141eca4
 }